--- conflicted
+++ resolved
@@ -1680,7 +1680,6 @@
         Handles standard output from the running process and appends it to the log area.
 
         Args:
-<<<<<<< HEAD
             script_path (str): The path to the script to execute.
             script_name (str): The name of the script.
         """
@@ -1736,17 +1735,6 @@
 
 
     def handle_stdout(self):
-        """
-        Handles standard output from the running process and appends it to the log area.
-=======
-            process (QProcess): The QProcess instance.
->>>>>>> 87ff8ca5
-        """
-        data = bytes(process.readAllStandardOutput()).decode("utf-8")
-        if data:
-            self.log_signal.emit("white", data)
-
-    def handle_process_stderr(self, process):
         """
         Handles standard error from the running process and appends it to the log area.
 
@@ -2119,7 +2107,7 @@
                 self.toggle_loading(False)
 
         # Start the script execution in a separate thread
-        threading.Thread(target=execute_script, args=(file_name,), daemon=True).start()
+        threading.Thread(target=lambda: execute_script(file_name)).start()
 
 
     def toggle_loading(self, is_loading):
